from pathlib import Path
from time import time

import cf_xarray  # noqa: F401
import numpy as np
import pytest
import xarray as xr

import extract_model as em

from .utils import read_model_configs


model_config_path = Path(__file__).parent / "model_configs.yaml"
models = read_model_configs(model_config_path)


def test_T_interp_no_xesmf():
    """Test interpolation in time for one model.

    Also test for no xESMF package."""

    url = Path(__file__).parent / "test_roms.nc"
    ds = xr.open_dataset(url)
    da_out, _ = em.select(da=ds["zeta"], T=0.5)
    assert np.allclose(da_out[0, 0], -0.12584045)

    XESMF_AVAILABLE = em.extract_model.XESMF_AVAILABLE
    em.extract_model.XESMF_AVAILABLE = False
    da_out, _ = em.select(da=ds["zeta"], T=0.5)
    assert np.allclose(da_out[0, 0], -0.12584045)
    em.extract_model.XESMF_AVAILABLE = XESMF_AVAILABLE


def test_Z_interp():
    """Test interpolation in depth for one model."""

    url = Path(__file__).parent / "test_hycom.nc"
    ds = xr.open_dataset(url)
    da_out, _ = em.select(da=ds["water_u"], Z=1.0)
    assert np.allclose(da_out[-1, -1], -0.1365)


def test_hor_interp_no_xesmf():
    """Code shouldn't work without xESMF.

    Make sure horizontal interpolation doesn't run if xESMF not available."""

    da = models[3]["da"]
    i, j = models[3]["i"], models[3]["j"]

    if da.cf["longitude"].ndim == 1:
        longitude = float(da.cf["X"][i])
        latitude = float(da.cf["Y"][j])

    elif da.cf["longitude"].ndim == 2:
        longitude = float(da.cf["longitude"][j, i])
        latitude = float(da.cf["latitude"][j, i])

    XESMF_AVAILABLE = em.extract_model.XESMF_AVAILABLE
    em.extract_model.XESMF_AVAILABLE = False
    with pytest.raises(ModuleNotFoundError):
        em.select(da, longitude=longitude, latitude=latitude, T=0.5)
    em.extract_model.XESMF_AVAILABLE = XESMF_AVAILABLE


<<<<<<< HEAD
@pytest.mark.parametrize("model", models)
class TestModel:
    def test_sel2d(self, model):
        """Test sel2d."""

        da = model["da"]
        i, j = model["i"], model["j"]

        if da.cf["longitude"].ndim == 1:
            # sel2d is for 2D horizontal grids
            pass
            # longitude = float(da.cf["X"][i])
            # latitude = float(da.cf["Y"][j])

        elif da.cf["longitude"].ndim == 2:
            longitude = float(da.cf["longitude"][j, i])
            latitude = float(da.cf["latitude"][j, i])

            # take a nearby point to test function
            lon_comp = longitude - 0.001
            lat_comp = latitude - 0.001

            inputs = {
                da.cf["longitude"].name: lon_comp,
                da.cf["latitude"].name: lat_comp,
            }
            da_sel2d = em.sel2d(da, **inputs)
            da_check = da.cf.isel(X=i, Y=j)

            assert np.allclose(da_sel2d.squeeze(), da_check)

    def test_grid_point_isel_Z(self, model):
        """Select and return a grid point.

        Also make sure weights are used if input."""

        da = model["da"]
        i, j = model["i"], model["j"]
        Z, T = model["Z"], model["T"]

        if da.cf["longitude"].ndim == 1:
            longitude = float(da.cf["X"][i])
            latitude = float(da.cf["Y"][j])

        elif da.cf["longitude"].ndim == 2:
            longitude = float(da.cf["longitude"][j, i])
            latitude = float(da.cf["latitude"][j, i])

        inputs = dict(X=i, Y=j)
        if "Z" in da.cf.axes and Z is not None:
            inputs["Z"] = Z
        if "T" in da.cf.axes and T is not None:
            inputs["T"] = T
        da_check = da.cf.isel(**inputs)
        # da_check = da.em.sel2d(longitude, latitude, iT=T, iZ=Z)

        # save time required when regridder is being calculated
        try:
            # should not be weights yet
            assert da.em.weights_map == {}

            ta0 = time()
            da_out = da.em.interp2d(lons=longitude, lats=latitude, iZ=Z, iT=T)
            ta1 = time() - ta0

            assert np.allclose(da_out.values, da_check.values)

            # Make sure weights are reused when present
            assert da.em.weights_map != {}
            # here they are used from being saved in the da object
            tb0 = time()
            da_out = da.em.interp2d(lons=longitude, lats=latitude, iZ=Z, iT=T)
            tb1 = time() - tb0

            # using weights should be faster than not
            assert ta1 > tb1

        # this should only run if xESMF is installed
        except ModuleNotFoundError:
            if not em.extract_model.XESMF_AVAILABLE:
                pass

    def test_extrap_False(self, model):
        """Search for point outside domain, which should raise an assertion."""

        da = model["da"]
        lon1, lat1 = model["lon1"], model["lat1"]
        Z, T = model["Z"], model["T"]

        # sel
        longitude = lon1
        latitude = lat1

        kwargs = dict(
            lons=longitude,
            lats=latitude,
            iT=T,
            iZ=Z,
            extrap=False,
        )
=======
@pytest.mark.parametrize("model", models, ids=lambda x: x["name"])
def test_grid_point_isel_Z(model):
    """Select and return a grid point.
>>>>>>> 8239d4f5

    Also make sure weights are used if input."""

    da = model["da"]
    i, j = model["i"], model["j"]
    Z, T = model["Z"], model["T"]

    if da.cf["longitude"].ndim == 1:
        longitude = float(da.cf["X"][i])
        latitude = float(da.cf["Y"][j])

    elif da.cf["longitude"].ndim == 2:
        longitude = float(da.cf["longitude"][j, i])
        latitude = float(da.cf["latitude"][j, i])

    da_check = da.em.sel2d(longitude, latitude, iT=T, iZ=Z)

    # save time required when regridder is being calculated
    try:
        # should not be weights yet
        assert da.em.weights_map == {}

        ta0 = time()
        da_out = da.em.interp2d(lons=longitude, lats=latitude, iZ=Z, iT=T)
        ta1 = time() - ta0

        assert np.allclose(da_out.values, da_check.values)

        # Make sure weights are reused when present
        assert da.em.weights_map != {}
        # here they are used from being saved in the da object
        tb0 = time()
        da_out = da.em.interp2d(lons=longitude, lats=latitude, iZ=Z, iT=T)
        tb1 = time() - tb0

        # using weights should be faster than not
        assert ta1 > tb1

    # this should only run if xESMF is installed
    except ModuleNotFoundError:
        if not em.extract_model.XESMF_AVAILABLE:
            pass


@pytest.mark.parametrize("model", models, ids=lambda x: x["name"])
def test_extrap_False(model):
    """Search for point outside domain, which should raise an assertion."""

    da = model["da"]
    lon1, lat1 = model["lon1"], model["lat1"]
    Z, T = model["Z"], model["T"]

    # sel
    longitude = lon1
    latitude = lat1

    kwargs = dict(
        lons=longitude,
        lats=latitude,
        iT=T,
        iZ=Z,
        extrap=False,
    )

    with pytest.raises(ValueError):
        da.em.interp2d(**kwargs)


# This runs locally but not consistently on CI and can't figure out why
# @pytest.mark.parametrize("model", models, ids=lambda x : x['name'])
# def test_extrap_True(model):
#     """Check that a point right outside domain has
#     extrapolated value of neighbor point."""
#
#     da = model["da"]
#     i, j = model["i"], model["j"]
#     Z, T = model["Z"], model["T"]
#
#     if da.cf["longitude"].ndim == 1:
#         longitude_check = float(da.cf["X"][i])
#         longitude = longitude_check - 0.1
#         latitude = float(da.cf["Y"][j])
#
#     elif da.cf["longitude"].ndim == 2:
#         longitude = float(da.cf["longitude"][j, i])
#         latitude = float(da.cf["latitude"][j, i])
#
#     kwargs = dict(
#         lons=longitude,
#         lats=latitude,
#         iZ=Z,
#         iT=T,
#         extrap=True,
#     )
#
#     try:
#         da_out = da.em.interp2d(**kwargs)
#         da_check = da.em.sel2d(longitude, latitude, iT=T, iZ=Z)
#
#         assert np.allclose(da_out.values, da_check.values, equal_nan=True)
#
#     # this should only run if xESMF is installed
#     except ModuleNotFoundError:
#         if not em.extract_model.XESMF_AVAILABLE:
#             pass


@pytest.mark.parametrize("model", models, ids=lambda x: x["name"])
def test_extrap_False_extrap_val_nan(model):
    """Check that land point returns np.nan for extrap=False
    and extrap_val=np.nan."""

    da = model["da"]
    lon2, lat2 = model["lon2"], model["lat2"]
    Z, T = model["Z"], model["T"]

    # sel
    longitude = lon2
    latitude = lat2

    kwargs = dict(
        lons=longitude,
        lats=latitude,
        iZ=Z,
        iT=T,
        extrap=False,
        extrap_val=np.nan,
    )

    try:
        da_out = da.em.interp2d(**kwargs)
        assert da_out.isnull()
    # this should only run if xESMF is installed
    except ModuleNotFoundError:
        if not em.extract_model.XESMF_AVAILABLE:
            pass


@pytest.mark.parametrize("model", models, ids=lambda x: x["name"])
def test_locstream(model):

    da = model["da"]
    lonslice, latslice = model["lonslice"], model["latslice"]
    Z, T = model["Z"], model["T"]

    if da.cf["longitude"].ndim == 1:
        longitude = da.cf["X"][lonslice].values
        latitude = da.cf["Y"][latslice].values
        sel = dict(
            longitude=xr.DataArray(longitude, dims="pts"),
            latitude=xr.DataArray(latitude, dims="pts"),
        )
        isel = dict(Z=Z)

    elif da.cf["longitude"].ndim == 2:
        longitude = da.cf["longitude"].cf.isel(Y=50, X=lonslice)
        latitude = da.cf["latitude"].cf.isel(Y=50, X=lonslice)
        isel = dict(T=T)
        sel = dict(X=longitude.cf["X"], Y=longitude.cf["Y"])

    kwargs = dict(
        lons=longitude,
        lats=latitude,
        iZ=Z,
        iT=T,
        locstream=True,
    )

    try:
        da_out = da.em.interp2d(**kwargs)
        da_check = da.cf.sel(sel).cf.isel(isel)
        assert np.allclose(da_out.values, da_check.values, equal_nan=True)
    # this should only run if xESMF is installed
    except ModuleNotFoundError:
        if not em.extract_model.XESMF_AVAILABLE:
            pass


@pytest.mark.parametrize("model", models, ids=lambda x: x["name"])
def test_grid(model):
    da = model["da"]
    lonslice, latslice = model["lonslice"], model["latslice"]
    Z, T = model["Z"], model["T"]

    if da.cf["longitude"].ndim == 1:
        longitude = da.cf["X"][lonslice]
        latitude = da.cf["Y"][latslice]
        sel = dict(longitude=longitude, latitude=latitude)
        isel = dict(Z=Z)
        da_check = da.cf.sel(sel).cf.isel(isel)

    elif da.cf["longitude"].ndim == 2:
        longitude = da.cf["longitude"][latslice, lonslice].values
        latitude = da.cf["latitude"][latslice, lonslice].values
        isel = dict(T=T, X=lonslice, Y=latslice)
        da_check = da.cf.isel(isel)

    kwargs = dict(lons=longitude, lats=latitude, iZ=Z, iT=T, locstream=False)

    try:
        da_out = da.em.interp2d(**kwargs)
        assert np.allclose(da_out.values, da_check.values)
    # this should only run if xESMF is installed
    except ModuleNotFoundError:
        if not em.extract_model.XESMF_AVAILABLE:
            pass


@pytest.mark.parametrize("model", models, ids=lambda x: x["name"])
def test_preprocess(model):
    """Test preprocessing on output."""

    da = model["da"]
    axes = ["T", "Z", "Y", "X"]
    conds = [True if axis in da.cf.axes else axis for axis in axes]

    assert all(conds)<|MERGE_RESOLUTION|>--- conflicted
+++ resolved
@@ -64,112 +64,40 @@
     em.extract_model.XESMF_AVAILABLE = XESMF_AVAILABLE
 
 
-<<<<<<< HEAD
-@pytest.mark.parametrize("model", models)
-class TestModel:
-    def test_sel2d(self, model):
-        """Test sel2d."""
-
-        da = model["da"]
-        i, j = model["i"], model["j"]
-
-        if da.cf["longitude"].ndim == 1:
-            # sel2d is for 2D horizontal grids
-            pass
-            # longitude = float(da.cf["X"][i])
-            # latitude = float(da.cf["Y"][j])
-
-        elif da.cf["longitude"].ndim == 2:
-            longitude = float(da.cf["longitude"][j, i])
-            latitude = float(da.cf["latitude"][j, i])
-
-            # take a nearby point to test function
-            lon_comp = longitude - 0.001
-            lat_comp = latitude - 0.001
-
-            inputs = {
-                da.cf["longitude"].name: lon_comp,
-                da.cf["latitude"].name: lat_comp,
-            }
-            da_sel2d = em.sel2d(da, **inputs)
-            da_check = da.cf.isel(X=i, Y=j)
-
-            assert np.allclose(da_sel2d.squeeze(), da_check)
-
-    def test_grid_point_isel_Z(self, model):
-        """Select and return a grid point.
-
-        Also make sure weights are used if input."""
-
-        da = model["da"]
-        i, j = model["i"], model["j"]
-        Z, T = model["Z"], model["T"]
-
-        if da.cf["longitude"].ndim == 1:
-            longitude = float(da.cf["X"][i])
-            latitude = float(da.cf["Y"][j])
-
-        elif da.cf["longitude"].ndim == 2:
-            longitude = float(da.cf["longitude"][j, i])
-            latitude = float(da.cf["latitude"][j, i])
-
-        inputs = dict(X=i, Y=j)
-        if "Z" in da.cf.axes and Z is not None:
-            inputs["Z"] = Z
-        if "T" in da.cf.axes and T is not None:
-            inputs["T"] = T
-        da_check = da.cf.isel(**inputs)
-        # da_check = da.em.sel2d(longitude, latitude, iT=T, iZ=Z)
-
-        # save time required when regridder is being calculated
-        try:
-            # should not be weights yet
-            assert da.em.weights_map == {}
-
-            ta0 = time()
-            da_out = da.em.interp2d(lons=longitude, lats=latitude, iZ=Z, iT=T)
-            ta1 = time() - ta0
-
-            assert np.allclose(da_out.values, da_check.values)
-
-            # Make sure weights are reused when present
-            assert da.em.weights_map != {}
-            # here they are used from being saved in the da object
-            tb0 = time()
-            da_out = da.em.interp2d(lons=longitude, lats=latitude, iZ=Z, iT=T)
-            tb1 = time() - tb0
-
-            # using weights should be faster than not
-            assert ta1 > tb1
-
-        # this should only run if xESMF is installed
-        except ModuleNotFoundError:
-            if not em.extract_model.XESMF_AVAILABLE:
-                pass
-
-    def test_extrap_False(self, model):
-        """Search for point outside domain, which should raise an assertion."""
-
-        da = model["da"]
-        lon1, lat1 = model["lon1"], model["lat1"]
-        Z, T = model["Z"], model["T"]
-
-        # sel
-        longitude = lon1
-        latitude = lat1
-
-        kwargs = dict(
-            lons=longitude,
-            lats=latitude,
-            iT=T,
-            iZ=Z,
-            extrap=False,
-        )
-=======
+@pytest.mark.parametrize("model", models, ids=lambda x: x["name"])
+def test_sel2d(self, model):
+    """Test sel2d."""
+
+    da = model["da"]
+    i, j = model["i"], model["j"]
+
+    if da.cf["longitude"].ndim == 1:
+        # sel2d is for 2D horizontal grids
+        pass
+        # longitude = float(da.cf["X"][i])
+        # latitude = float(da.cf["Y"][j])
+
+    elif da.cf["longitude"].ndim == 2:
+        longitude = float(da.cf["longitude"][j, i])
+        latitude = float(da.cf["latitude"][j, i])
+
+        # take a nearby point to test function
+        lon_comp = longitude - 0.001
+        lat_comp = latitude - 0.001
+
+        inputs = {
+            da.cf["longitude"].name: lon_comp,
+            da.cf["latitude"].name: lat_comp,
+        }
+        da_sel2d = em.sel2d(da, **inputs)
+        da_check = da.cf.isel(X=i, Y=j)
+
+        assert np.allclose(da_sel2d.squeeze(), da_check)
+
+
 @pytest.mark.parametrize("model", models, ids=lambda x: x["name"])
 def test_grid_point_isel_Z(model):
     """Select and return a grid point.
->>>>>>> 8239d4f5
 
     Also make sure weights are used if input."""
 
@@ -185,7 +113,13 @@
         longitude = float(da.cf["longitude"][j, i])
         latitude = float(da.cf["latitude"][j, i])
 
-    da_check = da.em.sel2d(longitude, latitude, iT=T, iZ=Z)
+    inputs = dict(X=i, Y=j)
+    if "Z" in da.cf.axes and Z is not None:
+        inputs["Z"] = Z
+    if "T" in da.cf.axes and T is not None:
+        inputs["T"] = T
+    da_check = da.cf.isel(**inputs)
+#     da_check = da.em.sel2d(longitude, latitude, iT=T, iZ=Z)
 
     # save time required when regridder is being calculated
     try:
